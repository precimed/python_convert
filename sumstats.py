--- conflicted
+++ resolved
@@ -878,7 +878,7 @@
                     raise ValueError("OR column contains negative values")
                 effect_sign = np.sign(chunk[args.effect].values - 1)
                 effect_sign[effect_sign == 0] = 1
-            chunk[cols.Z] = -stats.norm.ppf(chunk[cols.PVAL].values*0.5)*effect_sign
+            chunk[cols.Z] = -stats.norm.ppf(chunk[cols.PVAL].values*0.5)*effect_sign.astype(np.float64)
             chunk.to_csv(out_f, index=False, header=(chunk_index==0), sep='\t', na_rep='NA')
             n_snps += len(chunk)
             eprint("{f}: {n} lines processed".format(f=args.sumstats, n=(chunk_index+1)*args.chunksize))
@@ -1003,25 +1003,7 @@
         not_ref_effect = np.array([1 if gt in ref_dict[sid][:2] else -1
             for sid, gt in zip(chunk[cols.SNP], gtypes)])
         #TODO: check proportion of positive and negative effects
-<<<<<<< HEAD
         zvect = chunk[cols.Z].values*not_ref_effect
-=======
-        if args.a1_inc:
-            effect_sign = np.ones(len(chunk))
-        elif signed_effect:
-            # effect column has str type
-            # -1 if effect starts with '-' else 1
-            effect_sign = get_str_list_sign(chunk[args.effect].astype(str))
-        else:
-            # effect column has np.float type
-            # 1 if effect >=1 else -1
-            if (chunk[args.effect] < 0).any():
-                raise ValueError("OR column contains negative values")
-            effect_sign = np.sign(chunk[args.effect].values - 1)
-            effect_sign[effect_sign == 0] = 1
-        effect_sign = effect_sign.astype(np.float64) * not_ref_effect
-        zvect = stats.norm.ppf(chunk[cols.PVAL].values*0.5)*effect_sign
->>>>>>> a94f06ca
         ind_ambiguous = [j for j,gt in enumerate(gtypes) if gt == _reverse_complement_variant(gt)[::-1]]
         # set zscore of ambiguous SNPs to nan
         zvect[ind_ambiguous] = np.nan
